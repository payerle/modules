/*****
 ** ** Module Header ******************************************************* **
 ** 									     **
 **   Modules Revision 3.3						     **
 **   Providing a flexible user environment				     **
 ** 									     **
 **   File:		modules_def.h					     **
 **   First Edition:	1991/10/23					     **
 ** 									     **
 **   Authors:	John Furlan, jlf@behere.com				     **
 **		Jens Hamisch, jens@Strawberry.COM			     **
 **		R.K. Owen, <rk@owen.sj.ca.us> or <rkowen@nersc.gov>	     **
 ** 									     **
 **   Description:							     **
 ** 									     **
 **   Exports:								     **
 ** 									     **
 **   Notes:								     **
 ** 									     **
 ** ************************************************************************ **
 ****/

/** ** Copyright *********************************************************** **
 ** 									     **
 ** Copyright 1991-1994 by John L. Furlan.                      	     **
 ** see LICENSE.GPL, which must be provided, for details		     **
 ** 									     ** 
 ** ************************************************************************ **/

#ifndef _MODULES_DEF_H
#define _MODULES_DEF_H

/** ************************************************************************ **/
/** 				      HEADERS				     **/
/** ************************************************************************ **/

#include <stdio.h>
#include <stdarg.h>
#include <tcl.h>
#include "config.h"
#include "uvec.h"
#include "ovec.h"

#ifndef CONST84
#  define CONST84	/* const */
#endif

#if (TCL_MAJOR_VERSION < 8)
#  define TCL_RESULT(interp) ((interp)->result)
#else
#  define TCL_RESULT(interp) Tcl_GetStringResult(interp)
#endif

#ifndef HAVE_STDINT_H
/* assume 32 bit - hope for the best */
typedef	int	intptr_h;
#endif

#ifdef HAVE_STDLIB_H
#  include <stdlib.h>
#endif

#if STDC_HEADERS || HAVE_STRING_H
#  include <string.h>
/**
 **  An ANSI string.h and pre-ANSI memory.h might conflict.
 **/
#  if !STDC_HEADERS && HAVE_MEMORY_H
#    include <memory.h>
#  endif /** not STDC_HEADERS and HAVE_MEMORY_H **/
#else /** not STDC_HEADERS and not HAVE_STRING_H **/
#  include <strings.h>
/**
 **  memory.h and strings.h conflict on some systems.
 **/
#endif /** not STDC_HEADERS and not HAVE_STRING_H  **/

#ifdef HAVE_UNISTD_H
#  include <unistd.h>
#  include <sys/types.h>
#endif

#ifdef HAVE_CTYPE_H
#  include <ctype.h>
#endif

#ifdef HAVE_SYS_MODE_H
/* #include <sys/mode.h> */
#endif

#ifdef HAVE_SYS_STAT_H
#  include <sys/stat.h>
#endif

#ifdef HAVE_SYS_TERMIOS_H
#  include <sys/termios.h>
#else
#  ifdef HAVE_TERMIO_H
#    include <termio.h>
#  endif
#endif

#ifdef HAVE_FCNTL_H
#  include <fcntl.h>
#endif

#if !defined(TIOCGWINSZ) && defined(HAVE_SYS_IOCTL_H)
#  include <sys/ioctl.h>
#endif

#if defined(DIRENT) || defined(_POSIX_VERSION)
#  include <dirent.h>
#  define NLENGTH(dirent) (strlen((dirent)->d_name))
#else /** not (DIRENT or _POSIX_VERSION) **/
#  define dirent direct
#  define NLENGTH(dirent) ((dirent)->d_namlen)
#  ifdef SYSNDIR
#    include <sys/ndir.h>
#  endif /** SYSNDIR **/
#  ifdef SYSDIR
#    include <sys/dir.h>
#  endif /** SYSDIR **/
#  ifdef NDIR
#    include <ndir.h>
#  endif /** NDIR **/
#endif /** not (DIRENT or _POSIX_VERSION) **/

#ifdef HAVE_ERRNO_H
#  include <errno.h>
#else
extern	int	  errno;
#endif

<<<<<<< HEAD
#ifdef HAVE_LOCALE_H
#  include <locale.h>
#endif

#if ENABLE_NLS
#  include <libintl.h>
#  define _(String) gettext(String)
#else
#  define _(String) (String)
#endif
/* gettext_noop() equivalent */
#define N_(String) (String)

#ifdef HAVE_ASSERT_H
#  include <assert.h>
#else
#warning "not able to test code assertions"
#define assert(condition)
=======
#ifdef HAVE_ASSERT_H
#  include <assert.h>
#else
#  warning "not able to test code assertions"
#  define assert(condition)
>>>>>>> 16eb268c
#endif

/** ************************************************************************ **/
/** 				  LOCAL DATATYPES			     **/
/** ************************************************************************ **/

/**
 **  Module hash type - uses Tcl_*Hash*() underneath
 **/
typedef enum {
	MHashNULL = 0,				/** invalid value	**/
	MHashInt,				/** integer values	**/
	MHashStrings,				/** string storage	**/
	MHashRefCounts,				/** strings &		**/
						/**   reference counts	**/
	MHashFiles				/** files & dirs	**/
} MHashType;

typedef struct _mhash {
	char		tag[6];			/** name tag for this	**/
	MHashType	type;			/** what type is this	**/
	uvec		*keys;			/** vector of keys	**/
	Tcl_HashTable	*hash;			/** hash container	**/
	int		(*add)(void **,va_list);/** fn copy/create data	**/
	int		(*del)(void **,va_list);/** fn delete data	**/
} MHash;

typedef enum {
	GHashNULL = 0,				/** invalid value	**/
	GHashClear,				/** Clear  global hashes**/
	GHashDelete,				/** Delete global hashes**/
	GHashCopy,				/** Copy   global hashes**/
} GHashAction;

/**
 **  Structure to store information about a file.  Includes its name
 **  and the structure to store information from the stat system call.
 **/

typedef struct _file_entry {
    char*        fi_prefix;
    char*        fi_name;
    struct stat  fi_stats;
    int          fi_listcount;
    struct _file_entry* fi_subdir;
} fi_ent;

/**
 **  file stat as given by is_()
 **/
typedef	enum	{
	IS_NOT		= 0,		/** file is not as described	     **/
	IS_SO		= 1,		/** file is as described	     **/
	IS_FILE		= 1,		/** "what" yields a file 	     **/
	IS_DIR		= 2		/** "what" yields a file 	     **/
} is_Result;

/**
 **  Error handling (see error.c for weight and message)
 **/

typedef	enum	{
	NO_ERR = 0,			/** No error			     **/
	NO_ERR_VERBOSE,			/** Verbose messages		     **/
	ERR_PARAM = 10,			/** Parameter error		     **/
	ERR_USAGE,			/** Usage information		     **/
	ERR_ARGSTOLONG,			/** Arguments to long		     **/
	ERR_OPT_AMBIG = 40,		/** Option is ambiguous		     **/
	ERR_OPT_NOARG,			/** Option allows no argument	     **/
	ERR_OPT_REQARG,			/** Option requires an argument	     **/
	ERR_OPT_UNKNOWN,		/** Unrecognized option 	     **/
	ERR_OPT_ILL,			/** Illegal option 		     **/
	ERR_OPT_INV,			/** Invalid option 		     **/
	ERR_USERLVL,			/** Unknown userlevel		     **/
	ERR_GETOPT,			/** getopt() failed		     **/
	ERR_OPEN = 50,			/** Error opening file		     **/
	ERR_POPEN,			/** Error opening pipe	    	     **/
	ERR_OPENDIR,			/** Error opening directory	     **/
	ERR_CHDIR,			/** can not chdir to directory	     **/
	ERR_CLOSE,			/** Error when closing a file	     **/
	ERR_PCLOSE,			/** Error when closing a pipe	     **/
	ERR_CLOSEDIR,			/** Error when closing a directory   **/
	ERR_READ,			/** Error when reading from a file   **/
	ERR_READDIR,			/** Error when reading directory     **/
	ERR_WRITE,			/** Error when writing to a file     **/
	ERR_SEEK,			/** Seek error			     **/
	ERR_FLUSH,			/** Flush error			     **/
	ERR_DUP,			/** File duplication error	     **/
	ERR_DIRNAME,			/** Cannot build directory name	     **/
	ERR_NAMETOLONG,			/** Directory name to long	     **/
	ERR_DIRNOTFOUND,		/** Directory not found		     **/
	ERR_FILEINDIR,			/** File not in directory	     **/
	ERR_NODIR,			/** Not a directory		     **/
	ERR_UNLINK,			/** Cannot unlink file		     **/
	ERR_RENAME,			/** Cannot rename file		     **/
	ERR_ALLOC = 70,			/** Out of memory		     **/
	ERR_UVEC,			/** general UVEC error		     **/
	ERR_MHASH,			/** general MHash error		     **/
	ERR_SOURCE,			/** Error while sourcing ...	     **/
	ERR_UNAME,			/** Uname failed		     **/
	ERR_GETHOSTNAME,		/** gethostname failed		     **/
	ERR_GETDOMAINNAME,		/** getdomainname failed	     **/
	ERR_STRING,			/** string error		     **/
	ERR_DISPLAY = 90,		/** cannot open display	    	     **/
	ERR_IN_MODULEFILE = 100,	/** modulefile related errors	     **/
	ERR_PARSE,			/** Parse error (modulefile)	     **/
	ERR_EXEC,			/** Execution error (modulefile)     **/
	ERR_EXTRACT,			/** Cannot extract X11 ressources    **/
	ERR_COMMAND,			/** Unrecognized command	     **/
	ERR_LOCATE,			/** Module file not found	     **/
	ERR_MAGIC,			/** Bad magic number		     **/
	ERR_MODULE_PATH,		/** Module path not set		     **/
	ERR_HOME,			/** Home not set		     **/
	ERR_SHELL,			/** Unknown shell type		     **/
	ERR_DERELICT,			/** Unknown shell derelict	     **/
	ERR_CONFLICT = 150,		/** Module file conflicts	     **/
	ERR_PREREQ,			/** Module file prerequirements	     **/
	ERR_NOTLOADED,			/** Module file is currently not l.  **/
	ERR_DUP_SYMVERS,		/** Duplicate symbolic version	     **/
	ERR_SYMLOOP,			/** Loop in symbol version def.	     **/
	ERR_BADMODNAM,			/** Bad modulename in version, alias **/
	ERR_DUP_ALIAS,			/** Duplicate alias		     **/
	ERR_BEGINENV,			/** No update if no .modulesbeginenv **/
	ERR_BEGINENVX,			/** No MODULESBEGINENV env.var.      **/
	ERR_INIT_TCL,			/** Cannot initialize TCL	     **/
	ERR_INIT_TCLX,			/** Cannot initialize extended TCL   **/
	ERR_INIT_ALPATH,		/** Cannot set up autoload path      **/
	ERR_INIT_STUP,			/** No 'module load in the shellstups**/
	ERR_SET_VAR,			/** Cannot set TCL variable	     **/
	ERR_INFO_DESCR,			/** Unrecognized module info descr.  **/
	ERR_INVWGHT_WARN,		/** Invalid error weight	     **/
	ERR_INVFAC_WARN,		/** Invalid error facility	     **/
	ERR_INTERNAL = 990,		/** Error logger internal error	     **/
	ERR_INTERAL,			/** Alias module internal error	     **/
	ERR_INTERRL,			/** Error logger internal error	     **/
	ERR_INVAL,			/** Invalid parameter to the error   **/
	ERR_INVWGHT,			/** logger			     **/
	ERR_INVFAC,			/** Invalid error facility	     **/
        ERR_ENVVAR			/** env. variables are inconsistent  **/
} ErrType;

/**
 **  Error return values. Only OK, PROBLEM and ERROR will be returned to the
 **  caller, In case of the remaining, the error handler takes control over the
 **  whole application.
 **/
typedef	enum	{
	OK	= 0,			/** Everything's up and running	     **/
	WARN	= 2,			/** A warning (mapped to OK by the   **/
					/** Errorlogger)		     **/
	PROBLEM	= 5,			/** Problem ... program might cont.  **/
	ERROR	= 7,			/** Error .. try gracefull aborting  **/
	FATAL	= 10,			/** The following will lead to the   **/
	PANIC	= 20			/** program being aborted by the     **/
					/** error logger immediatelly	     **/
} ErrCode;

/**
 **  Internal return value to handle the various ways a module load
 **	could end.
 **/
typedef enum	{
	EM_OK		= 0,		/** normal return	**/
	EM_EXIT,			/** cmd: exit N		**/
					/** (set g_retval = N)	**/
	EM_BREAK,			/** cmd: break		**/
	EM_CONTINUE,			/** cmd: continue	**/
	EM_ERROR			/** abnormal return	**/
} EM_RetVal;

<<<<<<< HEAD
/**
 **  Internal switch for toggling between 'load' and 'unload'
 **/
typedef enum	{
	Mod_Null	=0,		/** Invalid module action	**/
	Mod_Load,			/** load the given module	**/
	Mod_Unload			/** unload the same		**/
} Mod_Act;

=======
>>>>>>> 16eb268c
/** ************************************************************************ **/
/** 				     CONSTANTS				     **/
/** ************************************************************************ **/

#define      MODULES_MAGIC_COOKIE         "#%Module"
#define      MODULES_MAGIC_COOKIE_LENGTH  8

/**
 **  User level
 **/

#define	UL_NOVICE	0
#define	UL_ADVANCED	64
#define	UL_EXPERT	128

/**
 **  Default error log facilities
 **/

#ifdef	WITH_LOG_FACILITY
#   define	DEF_FACILITY			WITH_LOG_FACILITY
#else
#   define	DEF_FACILITY			"local7"
#endif

#define	DEF_FACILITY_VERBOSE		"stderr:" DEF_FACILITY ".info"
#define	DEF_FACILITY_INFO		"stderr:" DEF_FACILITY ".notice"
#define	DEF_FACILITY_DEBUG		DEF_FACILITY ".debug"
#define	DEF_FACILITY_WARN		"stderr:" DEF_FACILITY ".warning"
#define	DEF_FACILITY_PROB		"stderr:" DEF_FACILITY ".warning"
#define	DEF_FACILITY_ERROR		"stderr:" DEF_FACILITY ".err"
#define	DEF_FACILITY_FATAL		"stderr:" DEF_FACILITY ".crit"
#define	DEF_FACILITY_PANIC		"stderr:" DEF_FACILITY ".crit"

/**
 **  g_flags values
 **/

#define      M_REMOVE	0x0001
#define      M_DISPLAY	0x0002
#define      M_SWSTATE1	0x0004
#define      M_SWSTATE2	0x0008
#define      M_SWSTATE3	0x0010
#define      M_SWITCH	( M_SWSTATE1 | M_SWSTATE2 | M_SWSTATE3)
#define      M_LOAD	0x0020
#define      M_CLEAR	0x0040
#define      M_PREPEND	0x0080
#define      M_HELP	0x0100
#define      M_WHATIS	0x0200
#define      M_NONPERSIST	0x0400
#define      M_SUBCMD	0x8000

/**
 **  markers for switching 
 **/

#define      SWMARKER        "--VARMARKER--"  /**  for variables and aliases  **/
#define      APP_SW_MARKER   "--APPMARKER--"  /**  for appending paths  **/
#define      PRE_SW_MARKER   "--PREMARKER--"  /**  for prepending paths  **/

/**
 **  return values 
 **/

#define TCL_LEVEL0_RETURN    11

/**
 **  RC files
 **/

#ifndef	RCFILE
#  define	RCFILE		"modulerc"
#endif

#ifndef	MODULERCFILE
#  define	MODULERCFILE	".modulerc"
#endif

#ifndef	VERSIONFILE
#  define	VERSIONFILE	".version"
#endif

/**
 **  Buffer sizes
 **/

#define  LINELENGTH	8192
#define  MOD_BUFSIZE	1024

/** ************************************************************************ **/
/**				      MACROS				     **/
/** ************************************************************************ **/

/**
 **  I'm going to remove all of the calls to free( ) since they are not
 **    necessary for Modules.  Since the modulecmd program is only run for
 **    a very short time ( usually <1sec) it's faster to not clutter the heap
 **    by freeing up memory.
 **
 **  If you disagree with this decision, or have some problems with this
 **    behavior on your system, configure with --enable-free
 **
 **  Note that all memory deallocations should go through null_free()
 **/

#ifndef USE_FREE
#  define  free( x)  
#  define  FreeList( x)  
#endif

/** 
 **  Some systems don't define S_ISDIR and S_ISREG
 **/

#ifdef HAVE_SYS_STAT_H
#  ifndef S_ISDIR
#    define S_ISDIR( m) (((m) & S_IFMT) == S_IFDIR)
#  endif
#  ifndef S_ISREG
#    define S_ISREG( m) (((m) & S_IFMT) == S_IFREG)
#  endif
#endif

/**
 **  Error logger
 **/

#define	ErrorLogger	Module_Error
#define	LOC		module_name, __LINE__

/** ************************************************************************ **/
/** 				    COMMON STRINGS			     **/
/** ************************************************************************ **/

extern char	em_reading[];
extern char	em_writing[];
extern char	em_appending[];
extern char	em_read_write[];
extern char	em_unknown[];
extern char	em_default[];

/** ************************************************************************ **/
/** 				    GLOBAL DATA				     **/
/** ************************************************************************ **/

extern	char	**environ;

extern	uvec	 *ModulePathVec;
extern	char	**ModulePath;
extern	char	 *version_string;
extern	char	 *date_string;
extern	char	 *g_current_module;
extern	char	 *g_specified_module;
extern	char	 *shell_name;
extern	char	 *shell_derelict;
extern	char	 *shell_init;
extern	char	 *shell_cmd_separator;
extern	char	 *change_dir;
extern	int	  g_flags;
extern	int	  g_retval;
extern	int	  g_output;
extern	int	  append_flag;
extern	char	 *line;
extern	char	 *error_line;
extern	char	  local_line[];
<<<<<<< HEAD
extern	char	  _colon[];
extern	char	 *psep;
extern	Tcl_Obj	 *cwd;
extern	MHash	 *skipdirs;
=======
extern	char	  _default[];
extern	char	  _colon[];
>>>>>>> 16eb268c

extern	int	  linenum;

extern	char	 *addRE;
extern	char	 *rmRE;
extern	char	 *swRE;
extern	char	 *dispRE;
extern	char	 *listRE;
extern	char	 *availRE;
extern	char	 *helpRE;
extern	char	 *initRE;
extern	char	 *initxRE;
extern	char	 *useRE;
extern	char	 *unuseRE;
extern	char	 *updateRE;
extern	char	 *purgeRE;
extern	char	 *clearRE;
extern	char	 *whatisRE;
extern	char	 *aproposRE;
extern	char	 *refreshRE;

extern	MHash	*setenvHashTable;
extern	MHash	*unsetenvHashTable;
extern	MHash	*aliasSetHashTable;
extern	MHash	*aliasUnsetHashTable;
extern	MHash	*markVariableHashTable;
extern	MHash	*markAliasHashTable;
extern	MHash	*GlobalHashTables[5];

extern	char    _fil_stdin[];
extern	char    _fil_stdout[];
extern	char    _fil_stderr[];
extern	char    _fil_devnull[];

extern	int	sw_detach;
extern	int	sw_force;
extern	int	sw_format;
#define	SW_SET		0x01
#define	SW_HUMAN	0x02
#define	SW_PARSE	0x04
#define	SW_TERSE	0x08
#define	SW_LONG		0x10
#define	SW_LIST		0x20
extern	int	sw_verbose;
extern	int	sw_userlvl;
extern	int	sw_icase;

extern	char	*rc_file;
extern	char	*modulerc_file;
extern	char	*version_file;
extern	char	*change_dir;

extern	char	 long_header[];

/** ************************************************************************ **/
/**				    PROTOTYPES				     **/
/** ************************************************************************ **/

/**  locate_module.c  **/
extern	int	  Locate_ModuleFile( Tcl_Interp*, char*, char*, char*);
<<<<<<< HEAD
extern	int	  SourceVers(Tcl_Interp*,const char*,const char*,const Mod_Act);
extern	int	  SourceRC(Tcl_Interp*,const char*,const char*,const Mod_Act);
=======
extern	char	**SortedDirList( Tcl_Interp*, char*, char*, int*);
extern	char	**SplitIntoList( Tcl_Interp*, char*, int*, const char*);
extern	int	  SourceVers( Tcl_Interp*, char*, char*);
extern	int	  SourceRC( Tcl_Interp *interp, char *, char *);
#ifdef USE_FREE
extern	void	  FreeList( char**, int);
#endif
>>>>>>> 16eb268c

/**  main.c  **/
extern  void	  module_usage(FILE *output);

/**  ModuleCmd_Avail.c  **/
extern	int	  ModuleCmd_Avail( Tcl_Interp*, int, char*[]);
extern	void	  print_dirents( char*);
extern	char	 *strip_top( char*);
extern	void	  print_aligned_files(Tcl_Interp*,char*,char*,char**,int,int);
extern	int	  check_dir( char*);
extern	fi_ent	 *get_dir( char*, char*, int*, int*);
extern	void	  dirlst_to_list( char**, fi_ent*, int, int*, char*, char*);
extern	void	  delete_dirlst( fi_ent*, int);
extern	void	  delete_cache_list( char**, int);

/**  ModuleCmd_Clear.c  **/
extern	int	  ModuleCmd_Clear( Tcl_Interp*, int, char*[]);

/**  ModuleCmd_Display.c  **/
extern	int	  ModuleCmd_Display( Tcl_Interp*, int, char*[]);

/**  ModuleCmd_Help.c  **/
extern	int	  ModuleCmd_Help( Tcl_Interp*, int, char*[]);

/**  ModuleCmd_Init.c  **/
extern	int	  ModuleCmd_Init( Tcl_Interp*, int, char*[]);

/**  ModuleCmd_List.c  **/
extern	int	  ModuleCmd_List( Tcl_Interp*, int, char*[]);

/**  ModuleCmd_Load.c  **/
extern	int	  ModuleCmd_Load( Tcl_Interp*, int, int, char*[]);

/**  ModuleCmd_Purge.c  **/
extern	int	  ModuleCmd_Purge( Tcl_Interp*, int, char*[]);

/**  ModuleCmd_Refresh.c  **/
extern	int	  ModuleCmd_Refresh( Tcl_Interp*, int, char*[]);

/**  ModuleCmd_Switch.c  **/
extern	int	  ModuleCmd_Switch( Tcl_Interp*, int, char*[]);

/**  ModuleCmd_Update.c  **/
extern	int	  ModuleCmd_Update( Tcl_Interp*, int, char*[]);

/**  ModuleCmd_Whatis.c  **/
extern	int	  ModuleCmd_Whatis( Tcl_Interp*, int, char*[]);
extern	int	  ModuleCmd_Apropos( Tcl_Interp*, int, char*[]);

/**  ModuleCmd_Use.c  **/
extern	int	  ModuleCmd_Use( Tcl_Interp*, int, char*[]);
extern	int	  ModuleCmd_UnUse( Tcl_Interp*, int, char*[]);

/**  cmdAlias.c  **/
extern	int	  cmdSetAlias( ClientData, Tcl_Interp*,
			int, Tcl_Obj * CONST84 []);

/**  cmdConflict.c  **/
extern	int	  cmdConflict( ClientData, Tcl_Interp*,
			int, Tcl_Obj * CONST84 []);
extern	int	  cmdPrereq( ClientData, Tcl_Interp*,
			int, Tcl_Obj * CONST84 []);

/**  cmdIsLoaded.c  **/
extern	int	  cmdIsLoaded(ClientData, Tcl_Interp*,
			int, Tcl_Obj * CONST84 []);

/**  cmdVerbose.c  **/
extern	int	  cmdModuleVerbose(ClientData,Tcl_Interp*,
			int, Tcl_Obj * CONST84 []);

/**  cmdWhatis.c  **/
extern	char	**whatis;
extern	void	  cmdModuleWhatisInit(void);
extern	void	  cmdModuleWhatisShut(void);
extern	int	  cmdModuleWhatis(ClientData,Tcl_Interp*,
			int, Tcl_Obj * CONST84 []);

/**  cmdInfo.c  **/
extern	int	  cmdModuleInfo(ClientData, Tcl_Interp*,
			int, Tcl_Obj * CONST84 []);
extern	char	 *module_command;

/**  cmdMisc.c  **/
extern	int	  cmdSystem( ClientData, Tcl_Interp*,
			int, Tcl_Obj * CONST84 []);

/**  cmdModule.c  **/
extern	int	  cmdModule( ClientData, Tcl_Interp*,
			int, Tcl_Obj * CONST84 []);
extern	int	  Read_Modulefile( Tcl_Interp*, char*);
extern	int	  Execute_TclFile( Tcl_Interp*, char*);
extern	int	  CallModuleProcedure( Tcl_Interp*, Tcl_DString*, char*, char*,
			int);

/**  cmdPath.c  **/
extern	int	  cmdSetPath( ClientData, Tcl_Interp*,
			int, Tcl_Obj * CONST84 []);
extern	int	  cmdRemovePath( ClientData, Tcl_Interp*,
			int, Tcl_Obj * CONST84 []);
extern	char	 *chk_nullvars( char*);

/**  cmdSetenv.c  **/
extern	int	  cmdSetEnv( ClientData, Tcl_Interp*,
			int, Tcl_Obj * CONST84 []);
extern	int	  moduleSetenv( Tcl_Interp*, char	 *, char*, int);
extern	int	  cmdUnsetEnv( ClientData, Tcl_Interp*,
			int, Tcl_Obj * CONST84 []);
extern	int	  moduleUnsetenv( Tcl_Interp*, char	 *);

/**  cmdUname.c  **/
extern	int	  cmdUname( ClientData, Tcl_Interp*,
			int, Tcl_Obj * CONST84 []);

/**  cmdXResource.c  **/
extern	int	  cmdXResource( ClientData, Tcl_Interp*,
			int, Tcl_Obj * CONST84 []);
extern	void	  xresourceFinish( int);

/**  cmdUlvl.c  **/
extern	int	  cmdModuleUser(ClientData, Tcl_Interp*,
			int, Tcl_Obj * CONST84 []);
extern	int	  cmdModuleUser_sub( char *user_level);

/**  cmdChdir.c **/
<<<<<<< HEAD
extern	int	  cmdChDir(ClientData, Tcl_Interp*,
			int, Tcl_Obj * CONST84 []);
=======
extern	int	  cmdChDir(ClientData, Tcl_Interp*, int, CONST84 char*[]);

/**  cmdLog.c  **/
extern	int	  cmdModuleLog( ClientData, Tcl_Interp*, int, CONST84 char*[]);
>>>>>>> 16eb268c

/**  cmdLog.c  **/
extern	int	  cmdModuleLog( ClientData, Tcl_Interp*,
			int, Tcl_Obj * CONST84 []);

/**  cmdVersion.c  **/
extern	int	  cmdModuleVersion(ClientData,Tcl_Interp*,
			int, Tcl_Obj * CONST84 []);
extern	int	  cmdModuleAlias(ClientData,Tcl_Interp*,
			int, Tcl_Obj * CONST84 []);
extern	int	  AliasLookup( char*, char**, char**);
extern	int	  VersionLookup( char*, char**, char**);
extern	char	 *ExpandVersions( char*);
void		  DumpX(char *);

/**  init.c  **/
extern	Tcl_Interp	 *EM_CreateInterp(void);
extern	void	  EM_DeleteInterp(Tcl_Interp*);
<<<<<<< HEAD
extern	int	  Initialize_Module( Tcl_Interp**, int, char*[], char*[]);
extern	int	  Module_Init( Tcl_Interp*);
=======
extern	int	  Initialize_Tcl( Tcl_Interp**, int, char*[], char*[]);
extern	int	  InitializeModuleCommands( Tcl_Interp*);
>>>>>>> 16eb268c
extern	int	  Setup_Environment( Tcl_Interp*);
extern	char	**SetStartupFiles( char *shell_name);
extern	int	  TieStdout( void);
extern	int	  UnTieStdout( int);

/**  utility.c  **/
extern	uvec	 *SortedDirList(char*, char*, int*);
extern	uvec	 *SplitIntoList(const char*, int*, const char*);
#ifdef USE_FREE
extern	void	  FreeList( uvec**);
#endif
extern	uvec	 *ModulePathList(void);
extern	int	  store_old_shell_variable( Tcl_HashTable*, const char*,
			const char*);
extern	int	  clear_old_shell_variable( Tcl_HashTable*, const char*);
extern	MHash	**Global_Hash_Tables(GHashAction, MHash **);
extern	int	  Unwind_Modulefile_Changes( Tcl_Interp*, MHash **);
extern	int	  Output_Modulefile_Changes( Tcl_Interp*);
extern	int	  store_env( void);
extern	int	  free_stored_env( void);
extern	Tcl_HashTable*  environ_changes;
extern	Tcl_HashTable*  alias_changes;
extern	char	 *getLMFILES(Tcl_Interp*);
extern	int	  IsLoaded( Tcl_Interp*, char*, char**, char*);
extern	int	  IsLoaded_ExactMatch( Tcl_Interp*, char*, char	**, char*);
extern	int	  Update_LoadedList( Tcl_Interp*, char*, char*);
extern	int	  check_magic( char*, char*, int);
extern	char	 *xstrtok_r(char *, const char *, char **);
extern	char	 *xstrtok(char *, const char *);
extern	void	  chk4spch( char*);
extern	void	  cleanse_path( const char*, char*, int);
extern	void	 *module_malloc(size_t);
extern	void	 *module_realloc(void *,size_t);
extern	char	 *xdup(char const *);
extern	char	 *xgetenv(char const *);
extern  int       tmpfile_mod( char**, FILE**);
extern	EM_RetVal	ReturnValue( Tcl_Interp*, int);
extern	void	  OutputExit();
extern	char	 *EMGetEnv(Tcl_Interp *, char const *);
extern	char const	 *EMSetEnv(Tcl_Interp *, char const *, char const *);
extern	int	  module_setenv(const char *var, const char *val);
extern	is_Result	is_(const char *type, const char *path);

/** utilmem.c **/
extern	void	 *module_malloc(size_t);
extern	void	 *module_realloc(void *, size_t);
extern	void	 *module_calloc(size_t,size_t);
extern	void	  null_free(void **);
<<<<<<< HEAD
extern	char	 *stringer(char *, int, ...);
=======
extern	size_t	  countTclHash(Tcl_HashTable *);
extern	EM_RetVal	ReturnValue( Tcl_Interp*, int);
extern	void	  OutputExit();
extern	char 	 *EMGetEnv(Tcl_Interp *, char const *);
extern	char 	 *EMSetEnv(Tcl_Interp *, char const *, char const *);

#ifndef HAVE_STRDUP
#  undef strdup
extern	char	 *strdup( char*);
#endif
>>>>>>> 16eb268c

/** utilobj.c **/
extern	int	  Tcl_ArgvToObjv(int *, Tcl_Obj ***, int, char * const *);
extern	int	  Tcl_ObjvToArgv(int *, char ***, int, Tcl_Obj * CONST84 *);
extern	int	  Tcl_ObjvToUvec(uvec **, int, Tcl_Obj * CONST84 *);
extern	int	  Tcl_FreeObjv(Tcl_Obj ***);

extern	MHash	 *mhash_ctor(MHashType);
extern	int	  mhash_dtor(MHash **);
extern	MHash	 *mhash_copy(MHash *);
extern	int	  mhash_del_(MHash *, const char *key, ...);
extern	int	  mhash_del(MHash *, const char *key, ...);
extern	int	  mhash_add(MHash *, const char *key, ...);
extern	int	  mhash_exists(MHash *);
extern	MHashType mhash_type(MHash *);
extern	int	  mhash_number(MHash *);
extern	uvec	 *mhash_keys_uvec(MHash *);
extern	char	**mhash_keys(MHash *);
extern	void	 *mhash_value(MHash *, const char *key);

/** error.c **/
extern	char	**GetFacilityPtr( char *);
extern	int 	  Module_Error(	ErrType, char*, int, ...);
extern	int	  CheckFacility( char*, int*, int*);
extern	void	  Module_Verbosity( int, char**);

#endif  /**  _MODULES_DEF_H  **/<|MERGE_RESOLUTION|>--- conflicted
+++ resolved
@@ -131,7 +131,6 @@
 extern	int	  errno;
 #endif
 
-<<<<<<< HEAD
 #ifdef HAVE_LOCALE_H
 #  include <locale.h>
 #endif
@@ -148,15 +147,8 @@
 #ifdef HAVE_ASSERT_H
 #  include <assert.h>
 #else
-#warning "not able to test code assertions"
-#define assert(condition)
-=======
-#ifdef HAVE_ASSERT_H
-#  include <assert.h>
-#else
 #  warning "not able to test code assertions"
 #  define assert(condition)
->>>>>>> 16eb268c
 #endif
 
 /** ************************************************************************ **/
@@ -327,7 +319,6 @@
 	EM_ERROR			/** abnormal return	**/
 } EM_RetVal;
 
-<<<<<<< HEAD
 /**
  **  Internal switch for toggling between 'load' and 'unload'
  **/
@@ -337,8 +328,6 @@
 	Mod_Unload			/** unload the same		**/
 } Mod_Act;
 
-=======
->>>>>>> 16eb268c
 /** ************************************************************************ **/
 /** 				     CONSTANTS				     **/
 /** ************************************************************************ **/
@@ -504,15 +493,10 @@
 extern	char	 *line;
 extern	char	 *error_line;
 extern	char	  local_line[];
-<<<<<<< HEAD
 extern	char	  _colon[];
 extern	char	 *psep;
 extern	Tcl_Obj	 *cwd;
 extern	MHash	 *skipdirs;
-=======
-extern	char	  _default[];
-extern	char	  _colon[];
->>>>>>> 16eb268c
 
 extern	int	  linenum;
 
@@ -573,18 +557,8 @@
 
 /**  locate_module.c  **/
 extern	int	  Locate_ModuleFile( Tcl_Interp*, char*, char*, char*);
-<<<<<<< HEAD
 extern	int	  SourceVers(Tcl_Interp*,const char*,const char*,const Mod_Act);
 extern	int	  SourceRC(Tcl_Interp*,const char*,const char*,const Mod_Act);
-=======
-extern	char	**SortedDirList( Tcl_Interp*, char*, char*, int*);
-extern	char	**SplitIntoList( Tcl_Interp*, char*, int*, const char*);
-extern	int	  SourceVers( Tcl_Interp*, char*, char*);
-extern	int	  SourceRC( Tcl_Interp *interp, char *, char *);
-#ifdef USE_FREE
-extern	void	  FreeList( char**, int);
-#endif
->>>>>>> 16eb268c
 
 /**  main.c  **/
 extern  void	  module_usage(FILE *output);
@@ -710,15 +684,8 @@
 extern	int	  cmdModuleUser_sub( char *user_level);
 
 /**  cmdChdir.c **/
-<<<<<<< HEAD
 extern	int	  cmdChDir(ClientData, Tcl_Interp*,
 			int, Tcl_Obj * CONST84 []);
-=======
-extern	int	  cmdChDir(ClientData, Tcl_Interp*, int, CONST84 char*[]);
-
-/**  cmdLog.c  **/
-extern	int	  cmdModuleLog( ClientData, Tcl_Interp*, int, CONST84 char*[]);
->>>>>>> 16eb268c
 
 /**  cmdLog.c  **/
 extern	int	  cmdModuleLog( ClientData, Tcl_Interp*,
@@ -737,13 +704,8 @@
 /**  init.c  **/
 extern	Tcl_Interp	 *EM_CreateInterp(void);
 extern	void	  EM_DeleteInterp(Tcl_Interp*);
-<<<<<<< HEAD
 extern	int	  Initialize_Module( Tcl_Interp**, int, char*[], char*[]);
 extern	int	  Module_Init( Tcl_Interp*);
-=======
-extern	int	  Initialize_Tcl( Tcl_Interp**, int, char*[], char*[]);
-extern	int	  InitializeModuleCommands( Tcl_Interp*);
->>>>>>> 16eb268c
 extern	int	  Setup_Environment( Tcl_Interp*);
 extern	char	**SetStartupFiles( char *shell_name);
 extern	int	  TieStdout( void);
@@ -792,20 +754,7 @@
 extern	void	 *module_realloc(void *, size_t);
 extern	void	 *module_calloc(size_t,size_t);
 extern	void	  null_free(void **);
-<<<<<<< HEAD
 extern	char	 *stringer(char *, int, ...);
-=======
-extern	size_t	  countTclHash(Tcl_HashTable *);
-extern	EM_RetVal	ReturnValue( Tcl_Interp*, int);
-extern	void	  OutputExit();
-extern	char 	 *EMGetEnv(Tcl_Interp *, char const *);
-extern	char 	 *EMSetEnv(Tcl_Interp *, char const *, char const *);
-
-#ifndef HAVE_STRDUP
-#  undef strdup
-extern	char	 *strdup( char*);
-#endif
->>>>>>> 16eb268c
 
 /** utilobj.c **/
 extern	int	  Tcl_ArgvToObjv(int *, Tcl_Obj ***, int, char * const *);
