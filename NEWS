--- conflicted
+++ resolved
@@ -41,21 +41,12 @@
 	* Fix the module swap with the --delim option (Tyson Whitehead)
 
 Modules 3.2.9
-<<<<<<< HEAD
-Nov 11, 2011				R.K. Owen (rk@owen.sj.ca.us)
+Nov 24, 2011				R.K. Owen (rk@owen.sj.ca.us)
 	* Fix the coexistence of load/remove flags (Martin Siegert)
 	* Fixed an overlapping string copy (Wilson Snyder & Orion Poplawski)
 	* Isolated calls to the new interpreter and get & set env.vars.
 	* Optionally use Tcl memory check routines for malloc/realloc.
 	* Crucial bug fix of same by (Orion Poplawski).
-=======
-Nov 24, 2011				R.K. Owen (rk@owen.sj.ca.us)
-	* Fix the coexistence of load/remove flags (Martin Siegert)
-	* Fixed an overlapping string copy (Wilson Snyder & Orion Poplawski)
-	* Isolated calls to the new interpreter and get & set env.vars.
-	* Crucial bug fix of same by (Orion Poplawski).
-	* Optionally use Tcl memory check routines for malloc/realloc.
->>>>>>> 16eb268c
 	* Fixed the "module purge" memory corruption (Poor Yorick)
 	* Added support for Ruby (Tammo Tjarks)
 	* Fix the flags with regards to recursive load/unload
@@ -101,28 +92,15 @@
 	  - simplify (t)csh initialisation
 	  - Add bash auto-completion for the 'module' command
 	  - Adds new 'chdir' modulefile command (sets cwd on module load)
-<<<<<<< HEAD
-<<<<<<< HEAD
-=======
 	* versions a & b fixed some bugs
->>>>>>> 8c6e4e6626f06f4b369de95e37046ed0579adbf7
-=======
-	* versions a & b fixed some bugs
->>>>>>> 16eb268c
 
 Modules 3.2.6
 Oct 29, 2007				R.K. Owen (rk@owen.sj.ca.us)
 	* Fixed the locate_module.c:realloc() calls which didn't properly
 	  take the element size into account (Fix thanks to Ron Isaacson).
-<<<<<<< HEAD
-<<<<<<< HEAD
 	* Fixed some valgrind errors found and resolved by Alan Morris.
 	* Skip .git version control dirs in modulefile dirs.
 
-=======
->>>>>>> 8c6e4e6626f06f4b369de95e37046ed0579adbf7
-=======
->>>>>>> 16eb268c
 Modules 3.2.5
 Feb 14, 2007				R.K. Owen (rk@owen.sj.ca.us)
 	* Wrapped all malloc() calls to make sure the size is never 0.
